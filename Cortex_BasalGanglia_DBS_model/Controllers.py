--- conflicted
+++ resolved
@@ -117,7 +117,8 @@
             isi = 1000.0 / frequency  # time is in ms
             duty_cycle = pulse_width / isi
             tt = 2.0 * np.pi * frequency * tmp
-            dbs_signal = offset + 0.5 * (1.0 + signal.square(tt, duty=duty_cycle))
+            dbs_signal = offset + 0.5 * (1.0 + signal.square(tt,
+                                                             duty=duty_cycle))
             dbs_signal[-1] = 0.0
 
             # Calculate the time for the first pulse of the next segment
@@ -177,7 +178,8 @@
         self.ConstantValue = ConstantValue
         self.Ts = Ts  # should be in sec as per above
         self.units = units
-        self.label = "Constant_Controller/%f%s" % (self.ConstantValue, self.units)
+        self.label = "Constant_Controller/%f%s" % (self.ConstantValue,
+                                                   self.units)
 
         # Set output value
         self.OutputValue = 0
@@ -272,7 +274,12 @@
     """On-Off Controller Class"""
 
     def __init__(
-        self, SetPoint=0.0, MinValue=0.0, MaxValue=1e9, RampDuration=0.25, Ts=0.02
+        self,
+        SetPoint=0.0,
+        MinValue=0.0,
+        MaxValue=1e9,
+        RampDuration=0.25,
+        Ts=0.02
     ):
         # Initial Controller Values
         self.SetPoint = SetPoint
@@ -286,9 +293,8 @@
 
         # Calculate how much controller output value will change each
         # controller call
-        self.OutputValueIncrement = (self.MaxValue - self.MinValue) / math.ceil(
-            self.RampDuration / self.Ts
-        )
+        self.OutputValueIncrement = ((self.MaxValue - self.MinValue)
+                                     / math.ceil(self.RampDuration / self.Ts))
 
         # Initialize the output value of the controller
         self.LastOutputValue = 0
@@ -430,9 +436,8 @@
 
         # Calculate how much controller output value will change
         # each controller call
-        self.OutputValueIncrement = (self.MaxValue - self.MinValue) / math.ceil(
-            self.RampDuration / self.Ts
-        )
+        self.OutputValueIncrement = ((self.MaxValue - self.MinValue)
+                                     / math.ceil(self.RampDuration / self.Ts))
 
         # Initialize the output value of the controller
         self.LastOutputValue = 0.0
@@ -568,7 +573,14 @@
     """Standard PID Controller Class"""
 
     def __init__(
-        self, SetPoint=0.0, Kp=0.0, Ti=0.0, Td=0.0, Ts=0.02, MinValue=0.0, MaxValue=1e9
+        self,
+        SetPoint=0.0,
+        Kp=0.0,
+        Ti=0.0,
+        Td=0.0,
+        Ts=0.02,
+        MinValue=0.0,
+        MaxValue=1e9
     ):
 
         self.SetPoint = SetPoint
@@ -720,7 +732,8 @@
             isi = 1000.0 / frequency  # time is in ms
             duty_cycle = pulse_width / isi
             tt = 2.0 * np.pi * frequency * tmp
-            dbs_signal = offset + 0.5 * (1.0 + signal.square(tt, duty=duty_cycle))
+            dbs_signal = offset + 0.5 * (1.0 + signal.square(tt,
+                                                             duty=duty_cycle))
             dbs_signal[-1] = 0.0
 
             # Calculate the time for the first pulse of the next segment
@@ -879,12 +892,12 @@
 
     def compute_fitness_gradient(self):
         y1 = self.error_history[
-            -2 * self.stage_length_samples : -self.stage_length_samples
+            -2 * self.stage_length_samples: -self.stage_length_samples
         ]
-        y2 = self.error_history[-self.stage_length_samples :]
+        y2 = self.error_history[-self.stage_length_samples:]
         u1 = self.output_history[
-<<<<<<< HEAD
-            -2 * self.stage_length_samples: -self.stage_length_samples]
+            -2 * self.stage_length_samples: -self.stage_length_samples
+        ]
         u2 = self.output_history[-self.stage_length_samples:]
         y_tilde = np.array(y1)
         u_rho = u1
@@ -898,21 +911,6 @@
         # _, du_dtic, _ = signal.lsim(([-1], [ti ** 2, ti]), u2, tt)
         dy_dkp, dy_dti = self.dc_drho(y2)
         du_dkp, du_dti = self.dc_drho(u2)
-=======
-            -2 * self.stage_length_samples : -self.stage_length_samples
-        ]
-        u2 = self.output_history[-self.stage_length_samples :]
-        y_tilde = np.array(y1) - self.setpoint
-        u_rho = u1
-        kp = self.kp
-        ti = self.ti
-        tt = np.linspace(0, self.stage_length, len(y2))
-        _, dy_dkp, _ = signal.lsim(([1], [kp]), y2, tt)
-        _, dy_dti, _ = signal.lsim(([-1], [ti**2, ti]), y2, tt)
-
-        _, du_dkp, _ = signal.lsim(([1], [kp]), u2, tt)
-        _, du_dti, _ = signal.lsim(([-1], [ti**2, ti]), u2, tt)
->>>>>>> fd6413a6
 
         dy_drho = np.vstack((dy_dkp, dy_dti))
         du_drho = np.vstack((du_dkp, du_dti))
@@ -921,7 +919,8 @@
         y_part = y_tilde * dy_drho
         u_part = u_rho * du_drho
 
-        grad = np.sum((y_part + lam * u_part), axis=1) / self.stage_length_samples
+        grad = (np.sum((y_part + lam * u_part), axis=1)
+                / self.stage_length_samples)
         return grad
 
     def new_controller_parameters(self):
@@ -1042,7 +1041,8 @@
             isi = 1000.0 / frequency  # time is in ms
             duty_cycle = pulse_width / isi
             tt = 2.0 * np.pi * frequency * tmp
-            dbs_signal = offset + 0.5 * (1.0 + signal.square(tt, duty=duty_cycle))
+            dbs_signal = offset + 0.5 * (1.0 + signal.square(tt,
+                                                             duty=duty_cycle))
             dbs_signal[-1] = 0.0
 
             # Calculate the time for the first pulse of the next segment
